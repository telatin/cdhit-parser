from __future__ import annotations
from pathlib import Path
from typing import IO, Iterator, List, Union
from enum import Enum
from more_itertools import peekable
from xopen import xopen
import re

__all__ = [
    "ParsingError",
    "ClusterSequence",
    "Cluster",
    "ClstrReader",
    "read_cdhit",
    "SeqType",
    "Strand",
    "FastaReader",
    "read_fasta",
]


class SeqType(Enum):
    """
    Sequence type.
    """

    PROTEIN = "Protein"
    NT = "DNA/RNA"
    NONE = "None"


class Strand(Enum):
    """
    Sequence type.
    """

    PLUS = "+"
    REVERSE = "-"
    NONE = "."


class ParsingError(Exception):
    """
    Parsing error.
    """

    def __init__(self, line_number: int):
        """
        Parameters
        ----------
        line_number
            Line number.
        """
        super().__init__(f"Line number {line_number}.")
        self._line_number = line_number

    @property
    def line_number(self) -> int:
        """
        Line number.

        Returns
        -------
        Line number.
        """
        return self._line_number


class ClusterSequence:
    """
    A single sequence of a cluster from line

    Attributes
    ----------
    line: str
    """

    def __init__(self, line: str):
        """
        Parameters
        ----------
        line
            Line.
        """
        self.line = line
        self.length = 0
        self.name = ""
        self.identity = 0
        self.is_ref = False
        self.seqtype = SeqType.NONE
        self.strand = Strand.NONE
        self.id = -1
        self.__parse()

    def __parse(self):
        """
        3       502nt, >IKXM6KN01CFAFI... at 1:502:1:503/+/97.81%
        """
<<<<<<< HEAD
        pattern = re.compile(r'(?P<id>\d+)\s+(?P<size>\d+)(?P<type>aa|nt), >(?P<name>.+?)\.\.\. (?P<attr>.+)')
        attrpatt = re.compile(r'(?P<ref>\*|at) .*?(?P<strand>[+-]?)\/?(?P<percent>\d+\.?\d+)%')
=======
        pattern = re.compile(
            r"(?P<id>\d+)\s+(?P<size>\d+)(?P<type>aa|nt), >(?P<name>.+?)\.\.\. (?P<attr>.+)"
        )
        attrpatt = re.compile(
            r"(?P<ref>\*|at) .*?(?P<strand>[+-]?)\/?(?P<percent>\d+\.\d+)%"
        )
>>>>>>> 0d3df81b
        match = pattern.search(self.line)

        self.seqtype = SeqType.PROTEIN if match["type"] == "aa" else SeqType.NT
        self.strand = Strand.NONE if self.seqtype == SeqType.PROTEIN else Strand.PLUS
        if match:
            self.name = match["name"]
            self.id = int(match["id"])
            self.length = int(match["size"])
            if match["attr"] == "*":
                self.is_ref = True
                self.identity = 100.0

            else:
                attrs = attrpatt.match(match["attr"])
                self.is_ref = False
                self.identity = float(attrs["percent"])
                self.strand = (
                    Strand.PLUS
                    if attrs["strand"] == "+"
                    else Strand.REVERSE
                    if attrs["strand"] == "-"
                    else Strand.NONE
                )

    def __repr__(self):
        """
        Returns a string representation of the ClusterSequence object.
        Args:
          self (ClusterSequence): The ClusterSequence object.
        Returns:
          str: A string representation of the ClusterSequence object.
        Examples:
          >>> cluster_sequence = ClusterSequence("seq1", "seq1", 0, 0.0, False, None, None)
          >>> cluster_sequence.__repr__()
          'ClusterSequence(id=seq1, name=seq1, length=0, identity=0.0, is_ref=False, seqtype=None, strand=None)'
        """
        return f"ClusterSequence(id={self.id}, name={self.name}, length={self.length}, identity={self.identity}, is_ref={self.is_ref}, seqtype={self.seqtype}, strand={self.strand})"


class Cluster:
    """
    Represents a cluster of sequences.
    Args:
      defline (str): The defline of the cluster.
      sequences (List[ClusterSequence]): The list of sequences in the cluster.
    Attributes:
      name (str): The defline of the cluster.
      sequences (List[ClusterSequence]): The list of sequences in the cluster.
      refname (str): The name of the reference sequence in the cluster.
    Examples:
      >>> cluster = Cluster("Cluster_1", [ClusterSequence("seq1"), ClusterSequence("seq2")])
      >>> cluster.name
      'Cluster_1'
      >>> cluster.sequences
      [ClusterSequence(id='seq1', name='seq1', length=0, identity=0.0, is_ref=False, seqtype=None, strand=None), ClusterSequence(id='seq2', name='seq2', length=0, identity=0.0, is_ref=False, seqtype=None, strand=None)]
      >>> cluster.refname
      None
    """

    def __init__(self, defline, sequences):
        """
        Initializes a Cluster object.
        Args:
          defline (str): The defline of the cluster.
          sequences (List[ClusterSequence]): The list of sequences in the cluster.
        Side Effects:
          Initializes the Cluster object.
        Examples:
          >>> cluster = Cluster("Cluster_1", [ClusterSequence("seq1"), ClusterSequence("seq2")])
          >>> cluster.name
          'Cluster_1'
          >>> cluster.sequences
          [ClusterSequence(id='seq1', name='seq1', length=0, identity=0.0, is_ref=False, seqtype=None, strand=None), ClusterSequence(id='seq2', name='seq2', length=0, identity=0.0, is_ref=False, seqtype=None, strand=None)]
        """
        self.name = defline
        self.sequences: List[ClusterSequence] = sequences
        self.refname = self._getref(sequences)

    def __repr__(self) -> str:
        """
        Returns a string representation of the Cluster object.
        Args:
          self (Cluster): The Cluster object.
        Returns:
          str: A string representation of the Cluster object.
        Examples:
          >>> cluster = Cluster("Cluster_1", [ClusterSequence("seq1"), ClusterSequence("seq2")])
          >>> cluster.__repr__()
          'Cluster(name=Cluster_1, len=2)'
        """
        return f"Cluster(name={self.name}, len={len(self.sequences)})"

    def _getref(self, sequences: List[ClusterSequence]) -> str:
        """
        Returns the name of the reference sequence in the cluster.
        Args:
          self (Cluster): The Cluster object.
          sequences (List[ClusterSequence]): The list of sequences in the cluster.
        Returns:
          str: The name of the reference sequence in the cluster.
        Examples:
          >>> cluster = Cluster("Cluster_1", [ClusterSequence("seq1"), ClusterSequence("seq2")])
          >>> cluster._getref([ClusterSequence("seq1"), ClusterSequence("seq2")])
          None
        """
        for seq in sequences:
            if seq.is_ref:
                return seq.name
        return None

    def __len__(self):
        """
        Returns the length of the cluster.
        Args:
          self (Cluster): The Cluster object.
        Returns:
          int: The length of the cluster.
        Examples:
          >>> cluster = Cluster("Cluster_1", [ClusterSequence("seq1"), ClusterSequence("seq2")])
          >>> cluster.__len__()
          2
        """
        return len(self.sequences)


class Clustering:
    """
    Represents a clustering of sequences.
    Args:
      name (str): The name of the clustering.
      clusters (List[Cluster]): The list of clusters in the clustering.
    Attributes:
      name (str): The name of the clustering.
      clusters (List[Cluster]): The list of clusters in the clustering.
      seqcluster (dict): A dictionary mapping sequence names to cluster names.
    Examples:
      >>> clustering = Clustering("clustering_1", [Cluster("Cluster_1", [ClusterSequence("seq1"), ClusterSequence("seq2")])])
      >>> clustering.name
      'clustering_1'
      >>> clustering.clusters
      [Cluster(name='Cluster_1', len=2)]
      >>> clustering.seqcluster
      {'seq1': 'Cluster_1', 'seq2': 'Cluster_1'}
    """

    def __init__(self, name, clusters):
        """
        Initializes a Clustering object.
        Args:
          name (str): The name of the clustering.
          clusters (List[Cluster]): The list of clusters in the clustering.
        Side Effects:
          Initializes the Clustering object.
        Examples:
          >>> clustering = Clustering("clustering_1", [Cluster("Cluster_1", [ClusterSequence("seq1"), ClusterSequence("seq2")])])
          >>> clustering.name
          'clustering_1'
          >>> clustering.clusters
          [Cluster(name='Cluster_1', len=2)]
        """
        self.name = name
        self.clusters = clusters
        self.seqcluster = self._todict()

    def __length__(self):
        """
        Returns the length of the clustering.
        Args:
          self (Clustering): The Clustering object.
        Returns:
          int: The length of the clustering.
        Examples:
          >>> clustering = Clustering("clustering_1", [Cluster("Cluster_1", [ClusterSequence("seq1"), ClusterSequence("seq2")])])
          >>> clustering.__length__()
          1
        """
        return len(self.clusters)

    def _todict(self):
        """
        Returns a dictionary mapping sequence names to cluster names.
        Args:
          self (Clustering): The Clustering object.
        Returns:
          dict: A dictionary mapping sequence names to cluster names.
        Examples:
          >>> clustering = Clustering("clustering_1", [Cluster("Cluster_1", [ClusterSequence("seq1"), ClusterSequence("seq2")])])
          >>> clustering._todict()
          {'seq1': 'Cluster_1', 'seq2': 'Cluster_1'}
        """
        for cluster in self.clusters:
            for seq in cluster.sequences:
                self.seqcluster[seq.name] = cluster.name


class FastaReader:
    """
    FASTA reader
    """

    def __init__(self, file: Union[str, Path, IO[str]]):
        """
        Parameters
        ----------
        file
            File path or IO stream.
        """
        if isinstance(file, str):
            file = Path(file)

        if isinstance(file, Path):
            file = xopen(file, "r")

        self._file = file
        self._seq = ""
        self._lines = peekable(line for line in file)
        self._line_number = 0

    def read_item(self) -> Cluster:
        """
        Get the next item.

        Returns
        -------
        Next item.
        """
        defline = self._next_defline()
        sequences = self._next_sequences()
        return Cluster(defline, sequences)

    def read_items(self) -> List[Cluster]:
        """
        Get the list of all items.

        Returns
        -------
        List of all items.
        """
        return list(self)

    def close(self):
        """
        Close the associated stream.
        """
        self._file.close()

    def _next_defline(self) -> str:
        """
        Returns the next defline in the FASTA file.
        Args:
          self (FastaReader): The FastaReader object.
        Returns:
          str: The next defline in the FASTA file.
        Raises:
          StopIteration: If the end of the file is reached.
        Examples:
          >>> fasta_reader = FastaReader(open("example.fasta"))
          >>> fasta_reader._next_defline()
          'seq1'
        """
        while True:
            line = next(self._lines)
            self._line_number += 1
            if line == "":
                raise StopIteration

            line = line.strip()
            if line.startswith(">"):
                return line[1:]
            if line != "":
                raise ParsingError(self._line_number)

    def _next_sequences(self) -> str:
        """
        Returns the next list of sequences in the FASTA file.
        Args:
          self (FastaReader): The FastaReader object.
        Returns:
          List[ClusterSequence]: The next list of sequences in the FASTA file.
        Raises:
          ParsingError: If the line is not a valid FASTA line.
        Examples:
          >>> fasta_reader = FastaReader(open("example.fasta"))
          >>> fasta_reader._next_sequences()
          [ClusterSequence(id='seq1', name='seq1', length=0, identity=0.0, is_ref=False, seqtype=None, strand=None), ClusterSequence(id='seq2', name='seq2', length=0, identity=0.0, is_ref=False, seqtype=None, strand=None)]
        """
        clusterSequences = []
        while True:
            line = next(self._lines)

            self._line_number += 1
            if line == "":
                raise ParsingError(self._line_number)

            line = line.strip()
            if not line.startswith(">"):
                clusterSequences.append(ClusterSequence(line.strip()))
                if self._sequence_continues():
                    continue
                return clusterSequences
            if line != "":
                raise ParsingError(self._line_number)

    def _sequence_continues(self):
        """
        Checks if the next line is a valid sequence line.
        Returns:
          bool: True if the next line is a valid sequence line, False otherwise.
        """
        try:
            next_line = self._lines.peek()
        except StopIteration:
            return False

        if next_line == "":
            return False
        next_line = next_line.strip()
        return len(next_line) > 0 and not next_line.startswith(">")

    def __iter__(self) -> Iterator[Cluster]:
        """
        Iterates over the FASTA file.
        Yields:
          Cluster: The next cluster in the FASTA file.
        """
        while True:
            try:
                yield self.read_item()
            except StopIteration:
                return

    def __enter__(self):
        """
        Enters the context manager.
        Returns:
          FastaReader: The FastaReader instance.
        """
        return self

    def __exit__(self, exception_type, exception_value, traceback):
        """
        Exits the context manager.
        Args:
          exception_type (type): The type of exception raised.
          exception_value (Exception): The exception raised.
          traceback (Traceback): The traceback of the exception.
        """
        del exception_type
        del exception_value
        del traceback
        self.close()


class ClstrReader:
    """
    CD-HIT (Clstr) reader.
    """

    def __init__(self, file: Union[str, Path, IO[str]]):
        """
        Parameters
        ----------
        file
            File path or IO stream.
        """
        if isinstance(file, str):
            file = Path(file)

        if isinstance(file, Path):
            file = xopen(file, "r")

        self._file = file
        self._clusterSequences = []
        self._lines = peekable(line for line in file)
        self._line_number = 0

    def read_item(self) -> Cluster:
        """
        Get the next item.

        Returns
        -------
        Next item.
        """
        defline = self._next_defline()
        sequences = self._next_sequences()
        return Cluster(defline, sequences)

    def read_items(self) -> List[Cluster]:
        """
        Get the list of all items.

        Returns
        -------
        List of all items.
        """
        return list(self)

    def close(self):
        """
        Close the associated stream.
        """
        self._file.close()

    def _next_defline(self) -> str:
        """
        Reads the next definition line from the Clstr file.
        Returns:
          str: The next definition line.
        Raises:
          StopIteration: If the end of the file is reached.
          ParsingError: If the line is not a valid definition line.
        """
        while True:
            line = next(self._lines)
            self._line_number += 1
            if line == "":
                raise StopIteration

            line = line.strip()
            if line.startswith(">"):
                return line[1:]
            if line != "":
                raise ParsingError(self._line_number)

    def _next_sequences(self) -> str:
        """
        Reads the next sequence lines from the Clstr file.
        Returns:
          List[ClusterSequence]: The next sequence lines.
        Raises:
          StopIteration: If the end of the file is reached.
          ParsingError: If the line is not a valid sequence line.
        """
        clusterSequences = []
        while True:
            line = next(self._lines)

            self._line_number += 1
            if line == "":
                raise ParsingError(self._line_number)

            line = line.strip()
            if not line.startswith(">"):
                clusterSequences.append(ClusterSequence(line.strip()))
                if self._sequence_continues():
                    continue
                return clusterSequences
            if line != "":
                raise ParsingError(self._line_number)

    def _sequence_continues(self):
        """
        Checks if the next line is a valid sequence line.
        Returns:
          bool: True if the next line is a valid sequence line, False otherwise.
        """
        try:
            next_line = self._lines.peek()
        except StopIteration:
            return False

        if next_line == "":
            return False
        next_line = next_line.strip()
        return len(next_line) > 0 and not next_line.startswith(">")

    def __iter__(self) -> Iterator[Cluster]:
        """
        Iterates over the Clstr file.
        Yields:
          Cluster: The next cluster in the Clstr file.
        """
        while True:
            try:
                yield self.read_item()
            except StopIteration:
                return

    def __enter__(self):
        """
        Enters the context manager.
        Returns:
          ClstrReader: The ClstrReader instance.
        """
        return self

    def __exit__(self, exception_type, exception_value, traceback):
        """
        Exits the context manager.
        Args:
          exception_type (type): The type of exception raised.
          exception_value (Exception): The exception raised.
          traceback (Traceback): The traceback of the exception.
        """
        del exception_type
        del exception_value
        del traceback
        self.close()


def read_cdhit(file: Union[str, Path, IO[str]]) -> ClstrReader:
    """
    Open a CD-HIT file for reading.

    Parameters
    ----------
    file
        File path or IO stream.

    Returns
    -------
    CD-HIT (Clstr) reader.
    """
    return ClstrReader(file)


def read_fasta(file: Union[str, Path, IO[str]]) -> FastaReader:
    """
    Open a FASTA file for reading.

    Parameters
    ----------
    file
        File path or IO stream.

    Returns
    -------
    FASTA reader.
    """
    return FastaReader(file)<|MERGE_RESOLUTION|>--- conflicted
+++ resolved
@@ -96,17 +96,15 @@
         """
         3       502nt, >IKXM6KN01CFAFI... at 1:502:1:503/+/97.81%
         """
-<<<<<<< HEAD
-        pattern = re.compile(r'(?P<id>\d+)\s+(?P<size>\d+)(?P<type>aa|nt), >(?P<name>.+?)\.\.\. (?P<attr>.+)')
-        attrpatt = re.compile(r'(?P<ref>\*|at) .*?(?P<strand>[+-]?)\/?(?P<percent>\d+\.?\d+)%')
-=======
+
         pattern = re.compile(
             r"(?P<id>\d+)\s+(?P<size>\d+)(?P<type>aa|nt), >(?P<name>.+?)\.\.\. (?P<attr>.+)"
         )
         attrpatt = re.compile(
-            r"(?P<ref>\*|at) .*?(?P<strand>[+-]?)\/?(?P<percent>\d+\.\d+)%"
+              
+            r"(?P<ref>\*|at) .*?(?P<strand>[+-]?)\/?(?P<percent>\d+\.?\d+)%"
         )
->>>>>>> 0d3df81b
+
         match = pattern.search(self.line)
 
         self.seqtype = SeqType.PROTEIN if match["type"] == "aa" else SeqType.NT
